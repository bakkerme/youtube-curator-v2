--- conflicted
+++ resolved
@@ -26,17 +26,10 @@
 		return fmt.Errorf("mock enricher configured to fail")
 	}
 
-<<<<<<< HEAD
-	// Extract video ID for mock data using videoid package
-	vid, err := videoid.NewFromFull(entry.ID)
-	if err != nil {
-		return fmt.Errorf("invalid entry ID format: %s - %w", entry.ID, err)
-=======
 	// Extract video ID for mock data
 	vid, err := videoid.NewFromFull(entry.ID)
 	if err != nil {
 		return fmt.Errorf("failed to extract video ID from entry ID %s: %w", entry.ID, err)
->>>>>>> aa7c05a8
 	}
 	videoID := vid.ToRaw()
 
