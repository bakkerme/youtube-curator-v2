--- conflicted
+++ resolved
@@ -61,65 +61,6 @@
 	return json.Marshal(mockData)
 }
 
-<<<<<<< HEAD
-func TestExtractVideoID(t *testing.T) {
-	tests := []struct {
-		name     string
-		entryID  string
-		expected string
-		wantErr  bool
-	}{
-		{
-			name:     "valid youtube entry ID",
-			entryID:  "yt:video:dQw4w9WgXcQ",
-			expected: "dQw4w9WgXcQ",
-			wantErr:  false,
-		},
-		{
-			name:     "invalid format - too few parts",
-			entryID:  "yt:video",
-			expected: "",
-			wantErr:  true,
-		},
-		{
-			name:     "invalid format - wrong prefix",
-			entryID:  "youtube:video:dQw4w9WgXcQ",
-			expected: "",
-			wantErr:  true,
-		},
-		{
-			name:     "invalid format - wrong type",
-			entryID:  "yt:channel:dQw4w9WgXcQ",
-			expected: "",
-			wantErr:  true,
-		},
-	}
-
-	for _, tt := range tests {
-		t.Run(tt.name, func(t *testing.T) {
-			vid, err := videoid.NewFromFull(tt.entryID)
-			var result string
-			if err == nil {
-				result = vid.ToRaw()
-			}
-
-			if tt.wantErr && err == nil {
-				t.Errorf("videoid.NewFromFull() expected error but got none")
-			}
-
-			if !tt.wantErr && err != nil {
-				t.Errorf("videoid.NewFromFull() unexpected error: %v", err)
-			}
-
-			if result != tt.expected {
-				t.Errorf("videoid.NewFromFull().ToRaw() = %v, want %v", result, tt.expected)
-			}
-		})
-	}
-}
-=======
->>>>>>> aa7c05a8
-
 func TestEnrichEntry_InvalidVideoID(t *testing.T) {
 	mockExecutor := &MockCommandExecutor{}
 	enricher := NewDefaultEnricherWithExecutor(mockExecutor)
@@ -134,11 +75,7 @@
 	}
 
 	if !strings.Contains(err.Error(), "invalid entry ID format") {
-<<<<<<< HEAD
-		t.Errorf("Expected error about video ID extraction, got: %v", err)
-=======
 		t.Errorf("Expected error about invalid entry ID format, got: %v", err)
->>>>>>> aa7c05a8
 	}
 }
 
