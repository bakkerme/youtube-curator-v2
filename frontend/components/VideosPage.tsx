--- conflicted
+++ resolved
@@ -3,12 +3,13 @@
 import { useState, useEffect, useMemo } from 'react';
 import { Search, Calendar, RefreshCw, List } from 'lucide-react'; // Added List icon
 import { videoAPI, channelAPI } from '@/lib/api';
-import { VideoEntry, Channel, VideosAPIResponse } from '@/lib/types';
+import { VideoEntry, Channel } from '@/lib/types';
 import VideoCard from '@/components/VideoCard';
 import Pagination from '@/components/Pagination';
 import { useRouter, useSearchParams } from 'next/navigation';
 
 const VIDEOS_PER_PAGE = 12;
+const WATCHED_VIDEOS_PER_PAGE = 8;
 
 export default function VideosPage() {
   const router = useRouter();
@@ -26,6 +27,7 @@
   
   // Get current page from URL params
   const currentPage = parseInt(searchParams.get('page') || '1', 10);
+  const currentWatchedPage = parseInt(searchParams.get('watched_page') || '1', 10);
 
   const handleFilterModeChange = () => {
     if (filterMode === 'today') {
@@ -164,25 +166,20 @@
     };
   }, [lastApiRefreshTimestamp, allVideos, loading, refreshing]); // Added loading and refreshing to deps
 
-  // Filter videos based on search and today filter
-<<<<<<< HEAD
-  const filteredVideos = useMemo(() => {
-    let dateFilteredVideos = videos;
+  // Filter videos based on search and date filters, then separate into watched/unwatched
+  const { unwatchedVideos, watchedVideos } = useMemo(() => {
+    let dateFilteredVideos = allVideos;
 
     const normalizeDate = (date: Date): Date => {
       const newDate = new Date(date);
       newDate.setHours(0, 0, 0, 0);
       return newDate;
     };
-=======
-  const { unwatchedVideos, watchedVideos } = useMemo(() => {
-    let filtered = allVideos;
->>>>>>> a52c682e
 
     // Apply date filtering based on filterMode
     if (filterMode === 'today') {
       const todayNormalized = normalizeDate(new Date());
-      dateFilteredVideos = dateFilteredVideos.filter(video => {
+      dateFilteredVideos = dateFilteredVideos.filter((video: VideoEntry) => {
         const videoDate = new Date(video.entry.published);
         return normalizeDate(videoDate).getTime() === todayNormalized.getTime();
       });
@@ -198,7 +195,7 @@
             dateFilteredVideos = [];
           } else {
             const perDayNormalized = normalizeDate(perDayDate);
-            dateFilteredVideos = dateFilteredVideos.filter(video => {
+            dateFilteredVideos = dateFilteredVideos.filter((video: VideoEntry) => {
               const videoDate = new Date(video.entry.published);
               return normalizeDate(videoDate).getTime() === perDayNormalized.getTime();
             });
@@ -212,13 +209,13 @@
         dateFilteredVideos = [];
       }
     }
-    // If filterMode is 'all', no date filtering is applied, dateFilteredVideos remains 'videos'.
+    // If filterMode is 'all', no date filtering is applied, dateFilteredVideos remains 'allVideos'.
 
     let searchFilteredVideos = dateFilteredVideos;
     // Apply search filter
     if (searchQuery.trim()) {
       const query = searchQuery.toLowerCase();
-      searchFilteredVideos = dateFilteredVideos.filter(video => {
+      searchFilteredVideos = dateFilteredVideos.filter((video: VideoEntry) => {
         const title = video.entry.title.toLowerCase();
         const channel = channels.find(c => c.id === video.channelId);
         const channelTitle = channel?.title.toLowerCase() || '';
@@ -226,52 +223,23 @@
       });
     }
 
-<<<<<<< HEAD
-    if (!searchFilteredVideos || searchFilteredVideos.length === 0) {
-        return [];
-    }
-
-    return searchFilteredVideos;
-  }, [videos, channels, searchQuery, filterMode, selectedDate]);
-=======
-    // Apply today filter
-    if (showTodayOnly) {
-      const today = new Date();
-      today.setHours(0, 0, 0, 0);
-      filtered = filtered.filter(video => {
-        const videoDate = new Date(video.entry.published);
-        videoDate.setHours(0, 0, 0, 0);
-        return videoDate.getTime() === today.getTime();
-      });
-    }
-
-    const unwatched = filtered.filter(video => !video.watched);
-    const watched = filtered.filter(video => video.watched);
+    // Separate into watched and unwatched
+    const unwatched = searchFilteredVideos.filter(video => !video.watched);
+    const watched = searchFilteredVideos.filter(video => video.watched);
 
     return { unwatchedVideos: unwatched, watchedVideos: watched };
-  }, [allVideos, channels, searchQuery, showTodayOnly]);
+  }, [allVideos, channels, searchQuery, filterMode, selectedDate]);
 
   // Calculate pagination for unwatched videos
   const totalUnwatchedPages = unwatchedVideos.length > 0 ? Math.ceil(unwatchedVideos.length / VIDEOS_PER_PAGE) : 1;
   const startIndexUnwatched = (currentPage - 1) * VIDEOS_PER_PAGE;
   const paginatedUnwatchedVideos = unwatchedVideos.slice(startIndexUnwatched, startIndexUnwatched + VIDEOS_PER_PAGE);
 
-  // For watched videos, we'll display a smaller, non-paginated list or paginated if needed.
-  // For simplicity in this step, let's show all watched videos or a fixed number.
-  // Let's paginate watched videos as well for consistency.
-  const WATCHED_VIDEOS_PER_PAGE = 8; // Can be different from unwatched
-  const currentWatchedPage = parseInt(searchParams.get('watched_page') || '1', 10);
+  // Calculate pagination for watched videos
   const totalWatchedPages = watchedVideos.length > 0 ? Math.ceil(watchedVideos.length / WATCHED_VIDEOS_PER_PAGE) : 1;
   const startIndexWatched = (currentWatchedPage - 1) * WATCHED_VIDEOS_PER_PAGE;
   const paginatedWatchedVideos = watchedVideos.slice(startIndexWatched, startIndexWatched + WATCHED_VIDEOS_PER_PAGE);
->>>>>>> a52c682e
-
-
-<<<<<<< HEAD
-  // Handle page change
-  const handlePageChange = (page: number) => {
-    const params = new URLSearchParams(searchParams.toString()); // Original
-=======
+
   // Handle page change for unwatched videos
   const handleUnwatchedPageChange = (page: number) => {
     const params = new URLSearchParams(searchParams);
@@ -282,8 +250,7 @@
   // Handle page change for watched videos
   const handleWatchedPageChange = (page: number) => {
     const params = new URLSearchParams(searchParams);
->>>>>>> a52c682e
-    params.set('page', page.toString());
+    params.set('watched_page', page.toString());
     router.push(`/?${params.toString()}`);
   };
 
@@ -448,7 +415,6 @@
               currentPage={currentWatchedPage}
               totalPages={totalWatchedPages}
               onPageChange={handleWatchedPageChange}
-              pageParamName="watched_page" // To distinguish from unwatched pagination
             />
           )}
         </div>
